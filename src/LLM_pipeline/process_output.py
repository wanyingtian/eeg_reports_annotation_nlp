#!/usr/bin/env python3
"""
Process LLM output CSVs into clean Excel + SQLite artifacts.

- Reads a results CSV (with columns: Hashed ID, Report, classifications, explanations)
- Parses/repairs JSON in `classifications` (decisions only) and `explanations`
  (decisions + reasons)
- Writes two sheets to an Excel file and two tables to a SQLite DB
- Logs any bad JSON rows into errors_log.csv
<<<<<<< HEAD

Usage
-----
python process_output.py mistral_zoe_first_10_results_v1.csv \

optional arguments:
  --input-dir ../pipeline_output \
  --outdir processed_output\
  --num-reports 10 \
  -v
"""

from __future__ import annotations

import argparse
import json
import logging
import re
import sqlite3
from dataclasses import dataclass
from pathlib import Path
from typing import Any, Dict, Optional

=======

Usage
-----
python process_output.py mistral_zoe_first_10_results_v1.csv \
  --input-dir ../pipeline_results \
  --outdir processed_results \
  --num-reports 200 \
  -v
"""

from __future__ import annotations

import argparse
import json
import logging
import re
import sqlite3
from dataclasses import dataclass
from pathlib import Path
from typing import Any, Dict, Optional

>>>>>>> dd90814f
import pandas as pd

# ------------------------------ Logging ------------------------------------ #

def setup_logging(verbosity: int) -> None:
    level = logging.WARNING if verbosity == 0 else logging.INFO if verbosity == 1 else logging.DEBUG
    logging.basicConfig(
        level=level,
        format="%(asctime)s | %(levelname)-8s | %(message)s",
        datefmt="%Y-%m-%d %H:%M:%S",
    )

# ------------------------------ Config ------------------------------------- #

@dataclass(frozen=True)
class IOConfig:
    input_csv: Path
    input_dir: Path
    outdir: Path
    num_reports: Optional[int] = None
    excel_name: Optional[str] = None  # default derived from input
    sqlite_name: Optional[str] = None # default derived from input

# ------------------------ Constants & Utilities ---------------------------- #

<<<<<<< HEAD
# Resolve paths relative to the repo root (two levels up from this script)
BASE_DIR = Path(__file__).resolve().parent      # e.g., src/LLM_pipeline
REPO_ROOT = BASE_DIR.parents[1]                 # repo root
DEFAULT_INPUT_DIR = REPO_ROOT / "outputs/pipeline_output"
DEFAULT_OUTDIR    = REPO_ROOT / "outputs/processed_output"

=======
>>>>>>> dd90814f
STANDARDIZED_KEYS: Dict[str, str] = {
    "focal_epileptiform_activity": "Focal Epi",
    "generalized_epileptiform_activity": "Gen Epi",
    "focal_non_epileptiform_activity": "Focal Non-epi",
    "generalized_non_epileptiform_activity": "Gen Non-epi",
    "abnormality": "Abnormality",
}
ALLOWED = {1, 2, 3, 4}

EXPECTED_CLASS_COLS = ["Focal Epi", "Gen Epi", "Focal Non-epi", "Gen Non-epi", "Abnormality"]

def ensure_dir(p: Path) -> None:
    p.mkdir(parents=True, exist_ok=True)

def atomic_write_excel(path: Path, dfs: dict[str, pd.DataFrame]) -> None:
    tmp = path.with_suffix(path.suffix + ".tmp")
    with pd.ExcelWriter(tmp, engine="xlsxwriter") as writer:
        for sheet, df in dfs.items():
            df.to_excel(writer, sheet_name=sheet, index=False)
    tmp.replace(path)

def atomic_write_csv(path: Path, df: pd.DataFrame) -> None:
    tmp = path.with_suffix(path.suffix + ".tmp")
    df.to_csv(tmp, index=False)
    tmp.replace(path)

# ------------------------ JSON Repair / Parsing ---------------------------- #

def _extract_json_block(s: str) -> Optional[str]:
    if not s:
        return None
    a, b = s.find("{"), s.rfind("}")
    if a == -1 or b == -1 or b <= a:
        return None
    return s[a : b + 1]

def _truncate_to_balanced(s: str) -> str:
    depth = 0
    last_ok = -1
    for i, ch in enumerate(s):
        if ch == "{":
            depth += 1
        elif ch == "}":
            depth -= 1
            if depth == 0:
                last_ok = i
        if depth < 0:
            break
    return s[: last_ok + 1] if last_ok != -1 else s

def _light_repair(s: str) -> str:
    # Remove trailing commas before ] or }
    s = re.sub(r",(\s*[}\]])", r"\1", s)
    # Strip non-printables except tab/newline
    s = "".join(ch for ch in s if ch == "\t" or ch == "\n" or 31 < ord(ch) < 127)
    return s

def targeted_json_repair(s: str) -> str:
    """
    Conservative repairs seen in typical LLM JSON drift.
    Does NOT replace all quotes globally (to avoid breaking valid JSON).
    """
    blk = _extract_json_block(s) or s
    blk = _truncate_to_balanced(blk)
    # Trailing commas
    blk = re.sub(r",(\s*[}\]])", r"\1", blk)
    # Undo invalid escapes / artifacts occasionally produced by models
    blk = re.sub(r"\\\\_", "_", blk)  # \\_ -> _
    blk = re.sub(r"\\_", "_", blk)    # \_  -> _
    blk = blk.replace("\\'", "'")     # \'  -> '
    # Stray doubled quotes near punctuation
    blk = re.sub(r'\.\s*""\s*([\]\}])', r'."\1', blk)
    # Balance quick fixes
    return _light_repair(blk)

def coerce_decision(x: Any) -> Optional[int]:
    if isinstance(x, int) and x in ALLOWED:
        return x
    if isinstance(x, str) and x.strip().isdigit():
        xi = int(x.strip())
        return xi if xi in ALLOWED else None
    return None

def clean_reasons(rsns: Any) -> str:
    if not isinstance(rsns, list):
        return "No Explanation Given"
    cleaned: list[str] = []
    for r in rsns:
        if r is None:
            continue
        s = str(r).strip()
        if s:
            cleaned.append(s)
    return "; ".join(cleaned) if cleaned else "No Explanation Given"

# ------------------------ Row Parsers (robust) ----------------------------- #

def parse_classifications(raw: str, hid: str, errors: list[dict[str, str]]) -> dict[str, Any]:
    """
    Parse classification JSON and output standardized decision columns only.
    Returns empty dict on failure (caller will fill columns later).
    """
    if not raw or not raw.strip():
        return {}
    try:
        data = json.loads(targeted_json_repair(raw))
    except json.JSONDecodeError as e:
        logging.error("Classifications JSON decode failed for %s: %s", hid, e)
        errors.append({
            "Hashed ID": hid,
            "Error Type": "Classifications JSON Decode",
            "Error Message": str(e),
            "Problematic JSON": raw,
        })
        return {}

    out: dict[str, Any] = {}
    for key, label in STANDARDIZED_KEYS.items():
        out[label] = data.get(key, None)
    return out

def parse_explanations(raw: str, hid: str, errors: list[dict[str, str]]) -> dict[str, Any]:
    """
    Parse explanations JSON; extract decisions + reasons into standardized columns.
    Always returns all columns with defaults if missing.
    """
    # Initialize with defaults
    out: dict[str, Any] = {}
    for _, label in STANDARDIZED_KEYS.items():
        out[label] = None
        out[f"{label} Reasons"] = "No Explanation Given"

    if not raw or not raw.strip():
        return out

    try:
        data = json.loads(targeted_json_repair(raw))
    except json.JSONDecodeError as e:
        logging.error("Explanations JSON decode failed for %s: %s", hid, e)
        errors.append({
            "Hashed ID": hid,
            "Error Type": "Explanations JSON Decode",
            "Error Message": str(e),
            "Problematic JSON": raw,
        })
        return out

    if not isinstance(data, dict):
        return out

    for raw_key, label in STANDARDIZED_KEYS.items():
        entry = data.get(raw_key, {}) or {}
        if isinstance(entry, dict):
            out[label] = coerce_decision(entry.get("decision"))
            out[f"{label} Reasons"] = clean_reasons(entry.get("reasons", []))
        else:
            # tolerate legacy: bare ints instead of objects
            out[label] = coerce_decision(entry)

    return out

# ------------------------------- Core -------------------------------------- #

def process_file(cfg: IOConfig) -> None:
    ensure_dir(cfg.outdir)

    input_path = cfg.input_dir / cfg.input_csv
    if not input_path.exists():
        logging.error("Input CSV not found: %s", input_path)
        return

    # Load CSV
    try:
        df = pd.read_csv(input_path, nrows=cfg.num_reports)
    except Exception as e:
        logging.error("Failed to read CSV: %s", e)
        return

    req_cols = {"Hashed ID", "Report", "classifications", "explanations"}
    missing = req_cols - set(df.columns)
    if missing:
        logging.warning("Missing expected columns: %s", ", ".join(sorted(missing)))

    logging.info("Loaded %d rows from %s", len(df), input_path)

    # Parse rows
    error_rows: list[dict[str, str]] = []

    # Classifications (decisions only)
    if "classifications" in df.columns and df["classifications"].notna().any():
        class_dicts = df.apply(
            lambda row: parse_classifications(str(row.get("classifications", "")), str(row.get("Hashed ID", "")), error_rows),
            axis=1,
        )
        class_df = pd.DataFrame(list(class_dicts))
    else:
        logging.warning("Column 'classifications' missing or empty.")
        class_df = pd.DataFrame(columns=EXPECTED_CLASS_COLS)

    # Explanations (decisions + reasons)
    if "explanations" in df.columns and df["explanations"].notna().any():
        expl_dicts = df.apply(
            lambda row: parse_explanations(str(row.get("explanations", "")), str(row.get("Hashed ID", "")), error_rows),
            axis=1,
        )
        expl_df = pd.DataFrame(list(expl_dicts))
    else:
        logging.warning("Column 'explanations' missing or empty.")
        expl_df = pd.DataFrame(columns=[*EXPECTED_CLASS_COLS, *[f"{c} Reasons" for c in EXPECTED_CLASS_COLS]])

    # Ensure expected columns exist
    for col in EXPECTED_CLASS_COLS:
        if col not in class_df.columns:
            class_df[col] = pd.NA
        if col not in expl_df.columns:
            expl_df[col] = pd.NA
        rcol = f"{col} Reasons"
        if rcol not in expl_df.columns:
            expl_df[rcol] = pd.NA

    # Preserve Hashed ID and Report
    for base in (class_df, expl_df):
        base["Hashed ID"] = df.get("Hashed ID", pd.Series([pd.NA] * len(df)))
        base["Report"] = df.get("Report", pd.Series([pd.NA] * len(df)))

    # Quick previews
    logging.debug("Classifications head:\n%s", class_df.head())
    logging.debug("Explanations head:\n%s", expl_df.head())

    # Determine output names
    base_name = cfg.input_csv.stem
    excel_name = cfg.excel_name or f"processed_{base_name}.xlsx"
    sqlite_name = cfg.sqlite_name or f"processed_{base_name}.db"

    excel_path = cfg.outdir / excel_name
    sqlite_path = cfg.outdir / sqlite_name
    errors_path = cfg.outdir / "errors_log.csv"

    # Save Excel (atomic)
    try:
        atomic_write_excel(excel_path, {"classifications": class_df, "explanations": expl_df})
        logging.info("Saved Excel -> %s", excel_path)
    except Exception as e:
        logging.error("Failed to write Excel: %s", e)

    # Save SQLite
    try:
        with sqlite3.connect(sqlite_path) as conn:
            class_df.to_sql("classifications", conn, if_exists="replace", index=False)
            expl_df.to_sql("explanations", conn, if_exists="replace", index=False)
        logging.info("Saved SQLite -> %s", sqlite_path)
    except Exception as e:
        logging.error("Failed to write SQLite: %s", e)

    # Save errors (if any)
    if error_rows:
        err_df = pd.DataFrame(error_rows, columns=["Hashed ID", "Error Type", "Error Message", "Problematic JSON"])
        try:
            atomic_write_csv(errors_path, err_df)
            logging.info("Wrote errors -> %s (rows=%d)", errors_path, len(err_df))
        except Exception as e:
            logging.error("Failed to write errors CSV: %s", e)
    else:
        logging.info("No JSON errors detected.")

# --------------------------------- CLI ------------------------------------- #

def parse_args() -> argparse.Namespace:
    p = argparse.ArgumentParser(description="Process EEG classification and explanation results.")
    p.add_argument("input_filename", help="Input CSV file name (e.g., 'mistral_zoe_first_200_results_v4.csv')")
<<<<<<< HEAD
    p.add_argument("--input-dir", type=Path, default=DEFAULT_INPUT_DIR,
               help="Folder containing the input CSV, default: /outputs/pipeline_output")
    p.add_argument("--outdir", type=Path, default=DEFAULT_OUTDIR,
               help="Output directory for Excel/DB/errors, default: outputs/processed_output")
=======
    p.add_argument("--input-dir", type=Path, default=Path("../../outputs/pipeline_output"), help="Folder containing the input CSV")
    p.add_argument("--outdir", type=Path, default=Path("../../outputs/processed_output"), help="Output directory for Excel/DB/errors")
>>>>>>> dd90814f
    p.add_argument("--num-reports", type=int, default=None, help="Limit number of rows to read")
    p.add_argument("--excel-name", type=str, default=None, help="Override Excel file name")
    p.add_argument("--sqlite-name", type=str, default=None, help="Override SQLite file name")
    p.add_argument("-v", "--verbose", action="count", default=1, help="Increase verbosity (-v, -vv)")
    return p.parse_args()

def main() -> None:
    args = parse_args()
    setup_logging(args.verbose)

    cfg = IOConfig(
        input_csv=Path(args.input_filename),
        input_dir=args.input_dir,
        outdir=args.outdir,
        num_reports=args.num_reports,
        excel_name=args.excel_name,
        sqlite_name=args.sqlite_name,
    )

    process_file(cfg)

if __name__ == "__main__":
    main()<|MERGE_RESOLUTION|>--- conflicted
+++ resolved
@@ -7,7 +7,7 @@
   (decisions + reasons)
 - Writes two sheets to an Excel file and two tables to a SQLite DB
 - Logs any bad JSON rows into errors_log.csv
-<<<<<<< HEAD
+
 
 Usage
 -----
@@ -30,30 +30,6 @@
 from dataclasses import dataclass
 from pathlib import Path
 from typing import Any, Dict, Optional
-
-=======
-
-Usage
------
-python process_output.py mistral_zoe_first_10_results_v1.csv \
-  --input-dir ../pipeline_results \
-  --outdir processed_results \
-  --num-reports 200 \
-  -v
-"""
-
-from __future__ import annotations
-
-import argparse
-import json
-import logging
-import re
-import sqlite3
-from dataclasses import dataclass
-from pathlib import Path
-from typing import Any, Dict, Optional
-
->>>>>>> dd90814f
 import pandas as pd
 
 # ------------------------------ Logging ------------------------------------ #
@@ -79,15 +55,14 @@
 
 # ------------------------ Constants & Utilities ---------------------------- #
 
-<<<<<<< HEAD
+
 # Resolve paths relative to the repo root (two levels up from this script)
 BASE_DIR = Path(__file__).resolve().parent      # e.g., src/LLM_pipeline
 REPO_ROOT = BASE_DIR.parents[1]                 # repo root
 DEFAULT_INPUT_DIR = REPO_ROOT / "outputs/pipeline_output"
 DEFAULT_OUTDIR    = REPO_ROOT / "outputs/processed_output"
 
-=======
->>>>>>> dd90814f
+
 STANDARDIZED_KEYS: Dict[str, str] = {
     "focal_epileptiform_activity": "Focal Epi",
     "generalized_epileptiform_activity": "Gen Epi",
@@ -358,15 +333,11 @@
 def parse_args() -> argparse.Namespace:
     p = argparse.ArgumentParser(description="Process EEG classification and explanation results.")
     p.add_argument("input_filename", help="Input CSV file name (e.g., 'mistral_zoe_first_200_results_v4.csv')")
-<<<<<<< HEAD
     p.add_argument("--input-dir", type=Path, default=DEFAULT_INPUT_DIR,
                help="Folder containing the input CSV, default: /outputs/pipeline_output")
     p.add_argument("--outdir", type=Path, default=DEFAULT_OUTDIR,
                help="Output directory for Excel/DB/errors, default: outputs/processed_output")
-=======
-    p.add_argument("--input-dir", type=Path, default=Path("../../outputs/pipeline_output"), help="Folder containing the input CSV")
-    p.add_argument("--outdir", type=Path, default=Path("../../outputs/processed_output"), help="Output directory for Excel/DB/errors")
->>>>>>> dd90814f
+
     p.add_argument("--num-reports", type=int, default=None, help="Limit number of rows to read")
     p.add_argument("--excel-name", type=str, default=None, help="Override Excel file name")
     p.add_argument("--sqlite-name", type=str, default=None, help="Override SQLite file name")
